#!/usr/bin/python
# -*- coding:utf-8 -*-
from collections import namedtuple
from copy import deepcopy

import numpy as np
import torch
import torch.nn as nn
import torch.nn.functional as F
from torch.autograd import grad
from torch_scatter import scatter_mean, scatter_sum
import random
import plotly.graph_objects as go

from data.pdb_utils import VOCAB

from .GET.modules.tools import BlockEmbedding, KNNBatchEdgeConstructor


ReturnValue = namedtuple(
    'ReturnValue',
    ['energy', 'noise', 'noise_level',
     'unit_repr', 'block_repr', 'graph_repr',
     'batch_id', 'block_id',
     'loss', 'noise_loss', 'noise_level_loss', 'align_loss', 'atom_loss', 'rotation_loss', 'translation_loss', 'rotation_base', 'translation_base'],
    )

ELEMENTS_COLOR = {
    0: "#1aaeed",  # blue
    1: "#ff0000",  # red
}

def plot_graph(Z, segment_ids, bottom_batch_id, block_id, batch_idx):
    fig = go.Figure()
    Z = Z.cpu()
    Z = Z[bottom_batch_id.cpu() == batch_idx]
    segment_ids = segment_ids[block_id][bottom_batch_id == batch_idx]
    x = Z[:, 0]
    y = Z[:, 1]
    z = Z[:, 2]

    color = [ELEMENTS_COLOR[i.cpu().item()] for i in segment_ids]
    fig.add_trace(
        go.Scatter3d(
            x=x,
            y=y,
            z=z,
            mode="markers",  # +text",
            textposition="middle center",
            marker=dict(size=6, color=color, line=dict(width=2, color="#4f4f4f")),
        )
    )

    fig.update_xaxes(showticklabels=False, showgrid=False, zeroline=False)
    fig.update_yaxes(showticklabels=False, showgrid=False, zeroline=False)

    fig.show()
    return fig


def construct_edges(edge_constructor, B, batch_id, segment_ids, X, block_id, complexity=-1):
    if complexity == -1:  # don't do splicing
        intra_edges, inter_edges, global_global_edges, global_normal_edges, _ = edge_constructor(B, batch_id, segment_ids, X=X, block_id=block_id)
        return intra_edges, inter_edges, global_global_edges, global_normal_edges

    # do splicing
    offset, bs_id_start, bs_id_end = 0, 0, 0
    mini_intra_edges, mini_inter_edges, mini_global_global_edges, mini_global_normal_edges = [], [], [], []
    with torch.no_grad():
        batch_size = batch_id.max() + 1
        unit_batch_id = batch_id[block_id]
        lengths = scatter_sum(torch.ones_like(batch_id), batch_id, dim=0)

        while bs_id_end < batch_size:
            bs_id_start = bs_id_end
            bs_id_end += 1
            while bs_id_end + 1 <= batch_size and \
                  (lengths[bs_id_start:bs_id_end + 1] * lengths[bs_id_start:bs_id_end + 1].max()).sum() < complexity:
                bs_id_end += 1
            # print(bs_id_start, bs_id_end, lengths[bs_id_start:bs_id_end], (lengths[bs_id_start:bs_id_end] * lengths[bs_id_start:bs_id_end].max()).sum())
            
            block_is_in = (batch_id >= bs_id_start) & (batch_id < bs_id_end)
            unit_is_in = (unit_batch_id >= bs_id_start) & (unit_batch_id < bs_id_end)
            B_mini, batch_id_mini, segment_ids_mini = B[block_is_in], batch_id[block_is_in], segment_ids[block_is_in]
            X_mini, block_id_mini = X[unit_is_in], block_id[unit_is_in]

            intra_edges, inter_edges, global_global_edges, global_normal_edges, _ = edge_constructor(
                B_mini, batch_id_mini - bs_id_start, segment_ids_mini, X=X_mini, block_id=block_id_mini - offset)

            if not hasattr(edge_constructor, 'given_intra_edges'):
                mini_intra_edges.append(intra_edges + offset)
            if not hasattr(edge_constructor, 'given_inter_edges'):
                mini_inter_edges.append(inter_edges + offset)
            if global_global_edges is not None:
                mini_global_global_edges.append(global_global_edges + offset)
            if global_normal_edges is not None:
                mini_global_normal_edges.append(global_normal_edges + offset)
            offset += B_mini.shape[0]

        if hasattr(edge_constructor, 'given_intra_edges'):
            intra_edges = edge_constructor.given_intra_edges
        else:
            intra_edges = torch.cat(mini_intra_edges, dim=1)
        if hasattr(edge_constructor, 'given_inter_edges'):
            inter_edges = edge_constructor.given_inter_edges
        else:
            inter_edges = torch.cat(mini_inter_edges, dim=1)
        if global_global_edges is not None:
            global_global_edges = torch.cat(mini_global_global_edges, dim=1)
        if global_normal_edges is not None:
            global_normal_edges = torch.cat(mini_global_normal_edges, dim=1)

    return intra_edges, inter_edges, global_global_edges, global_normal_edges


def _expansion(theta, sigma, L=2000):  # the summation term only
    p = 0
    for l in range(L):
        p += (2 * l + 1) * np.exp(-l * (l + 1) * sigma**2) * np.sin(theta * (l + 1 / 2)) / np.sin(theta / 2)
    return p

def _density(expansion, theta):
    density = expansion * (1 - np.cos(theta)) / np.pi
    density = np.clip(density, 0, 1000)
    return density / density.sum()

def _score(exp, theta, sigma, L=2000):
    dSigma = 0
    for l in range(L):
        hi = np.sin(theta * (l + 1 / 2))
        dhi = (l + 1 / 2) * np.cos(theta * (l + 1 / 2))
        lo = np.sin(theta / 2)
        dlo = 1 / 2 * np.cos(theta / 2)
        dSigma += (2 * l + 1) * np.exp(-l * (l + 1) * sigma**2) * (lo * dhi - hi * dlo) / (lo ** 2)
    return dSigma / exp + np.sin(theta) / (1 - np.cos(theta))

class DenoisePretrainModel(nn.Module):

    def __init__(self, model_type, hidden_size, n_channel,
                 n_rbf=1, cutoff=7.0, n_head=1,
                 radial_size=16, edge_size=16, k_neighbors=9, n_layers=3,
                 dropout=0.1, std=10, global_message_passing=False,
                 atom_level=False, hierarchical=False, no_block_embedding=False, denoising=True, atom_noise=True, translation_noise=True, rotation_noise=True) -> None:
        super().__init__()

        self.model_type = model_type
        self.hidden_size = hidden_size
        self.n_channel = n_channel
        self.n_rbf = n_rbf
        self.cutoff = cutoff
        self.n_head = n_head
        self.radial_size = radial_size
        self.edge_size = edge_size
        self.k_neighbors = k_neighbors
        self.n_layers = n_layers
        self.dropout = dropout
        self.std = std
        self.global_message_passing = global_message_passing
        self.atom_level = atom_level
        self.hierarchical = hierarchical
        self.no_block_embedding = no_block_embedding
        self.denoising = denoising
        self.atom_noise = atom_noise
        self.translation_noise = translation_noise
        self.rotation_noise = rotation_noise
        self.mse_loss = nn.MSELoss()

        assert self.atom_noise or self.translation_noise or self.rotation_noise, 'At least one type of noise should be enabled, otherwise the model is not denoising'

        self.theta_range = np.linspace(0.1, np.pi/4, 100)
        self.sigma_range = np.linspace(0, 10.0, 100) + 0.1
        self.expansion = [_expansion(self.theta_range, sigma) for sigma in self.sigma_range]
        self.density = [_density(exp, self.theta_range) for exp in self.expansion]
        self.score = [_score(exp, self.theta_range, sigma) for exp, sigma in zip(self.expansion, self.sigma_range)]

        assert not (self.hierarchical and self.atom_level), 'Hierarchical model is incompatible with atom-level model'

        self.global_block_id = VOCAB.symbol_to_idx(VOCAB.GLB)

        self.block_embedding = BlockEmbedding(
            num_block_type=len(VOCAB),
            num_atom_type=VOCAB.get_num_atom_type(),
            num_atom_position=VOCAB.get_num_atom_pos(),
            embed_size=hidden_size,
            no_block_embedding=no_block_embedding
        )

        self.edge_constructor = KNNBatchEdgeConstructor(
            k_neighbors=k_neighbors,
            global_message_passing=global_message_passing,
            global_node_id_vocab=[self.global_block_id, VOCAB.get_atom_global_idx()], # global edges are only constructed for the global block, but not the global atom
            delete_self_loop=True)
        self.edge_embedding = nn.Embedding(4, edge_size)  # [intra / inter / global_global / global_normal]
        
        z_requires_grad = False
        if model_type == 'GET':
            from .GET.encoder import GETEncoder
            self.encoder = GETEncoder(
                hidden_size, radial_size, n_channel,
                n_rbf, cutoff, edge_size, n_layers,
                n_head, dropout=dropout,
                z_requires_grad=z_requires_grad
            )
        elif model_type == 'GETPool':
            from .GET.pool_encoder import GETPoolEncoder
            self.encoder = GETPoolEncoder(
                hidden_size, radial_size, n_channel,
                n_rbf, cutoff, edge_size, n_layers,
                n_head, dropout=dropout,
                z_requires_grad=z_requires_grad
            )
        elif model_type == 'InteractNN':
            from .InteractNN.encoder import InteractNNEncoder
            self.encoder = InteractNNEncoder(hidden_size, edge_size, n_layers, return_noise=True)
        elif model_type == 'SchNet':
            from .SchNet.encoder import SchNetEncoder
            self.encoder = SchNetEncoder(hidden_size, edge_size, n_layers)
        elif model_type == 'EGNN':
            from .EGNN.encoder import EGNNEncoder
            self.encoder = EGNNEncoder(hidden_size, edge_size, n_layers)
        elif model_type == 'DimeNet':
            from .DimeNet.encoder import DimeNetEncoder
            self.encoder = DimeNetEncoder(hidden_size, n_layers)
        elif model_type == 'TorchMD':
            from .TorchMD.encoder import TorchMDEncoder
            self.encoder = TorchMDEncoder(hidden_size, edge_size, n_layers)
        else:
            raise NotImplementedError(f'Model type {model_type} not implemented!')
        
        if self.hierarchical:
            self.top_encoder = deepcopy(self.encoder)
        
        self.energy_ffn = nn.Sequential(
            nn.SiLU(),
            nn.Linear(hidden_size, hidden_size),
            nn.SiLU(),
            nn.Linear(hidden_size, 1, bias=False)
        )

    @torch.no_grad()
    def choose_receptor(self, batch_size, device):
        segment_retain = (torch.randn((batch_size, ), device=device) > 0).long()  # [bs], 0 or 1
        return segment_retain
    
    
    @torch.no_grad()
    def rigid_transform(self, Z, rotation_matrices, translation_vectors, perturb_mask, batch_id, batch_size):
        # TODO: SPEED THIS UP!!!! NEED TO RESHAPE Z INTO [B, N, 3] AND USE BATCHED MATRIX MULTIPLICATION
        w = rotation_matrices # [B, 3], B = batch_size
        c = w.norm(dim=-1, keepdim=True)  # [B, 1]
        c1 = torch.sin(c) / c.clamp(min=1e-6) # [B, 1]
        c2 = (1 - torch.cos(c)) / (c ** 2).clamp(min=1e-6) # [B, 1]
        for i in range(batch_size):
            mask = batch_id == i
            mask = torch.logical_and(mask, perturb_mask)
            wi = w[i].unsqueeze(0)  # [1, 3]
            if self.rotation_noise:
                Z[mask] = Z[mask] + c1[i] * torch.cross(wi, Z[mask]) + c2[i] * torch.cross(wi, torch.cross(wi, Z[mask]))
            if self.translation_noise:
                Z[mask] = Z[mask] + translation_vectors[i]
        return Z

    @torch.no_grad()
    def perturb(self, Z, B, block_id, batch_id, bottom_batch_id, batch_size, segment_ids, receptor_segment):
        perturb_block_mask = segment_ids == receptor_segment[batch_id]  # [Nb]
        perturb_mask = perturb_block_mask[block_id]  # [Nu]
        assert torch.any(perturb_mask), 'No perturbable nodes!'

        # Random rigid transform
        sidx = [random.randint(0, 99) for _ in range(batch_size)]  # 0 is padding
        tidx = [np.random.choice(list(range(100)), p=self.density[i]) for i in sidx]
        theta = torch.tensor([self.theta_range[i] for i in tidx]).float().cuda()
        w = torch.randn(batch_size, 3).cuda()
        hat_w = F.normalize(w, dim=-1)
        w = hat_w * theta.unsqueeze(-1) # [batch_size,3]
        eps = np.random.uniform(0.1, 1.0, size=batch_size)
        eps = torch.tensor(eps).float().cuda().unsqueeze(-1)
        hat_t = torch.randn(batch_size, 3).cuda() * eps
        # Apply
        center = Z[(B[block_id] == self.global_block_id) & perturb_mask]  # [bs] center of perturbed segment
        Z_perturbed = Z - center[batch_id][block_id]
        Z_perturbed = self.rigid_transform(Z_perturbed, w, hat_t, perturb_mask, bottom_batch_id, batch_size)
        Z_perturbed = Z_perturbed + center[batch_id][block_id]

        # Apply atom level coordinate noise
        if self.atom_noise:
            atom_noise = torch.clamp(torch.randn_like(Z), min=-1, max=1)  # [Nu, channel, 3]
            atom_noise[~perturb_mask] = 0  # only one side of the complex is perturbed
            Z_perturbed = Z_perturbed + atom_noise
        else:
            atom_noise = None
        return Z_perturbed, hat_w, hat_t, eps, sidx, tidx, atom_noise, perturb_mask, perturb_block_mask
    
    @torch.no_grad()
    def update_global_block(self, Z, B, block_id):
        is_global = B[block_id] == self.global_block_id  # [Nu]
        scatter_ids = torch.cumsum(is_global.long(), dim=0) - 1  # [Nu]
        not_global = ~is_global
        centers = scatter_mean(Z[not_global], scatter_ids[not_global], dim=0)  # [Nglobal, n_channel, 3], Nglobal = batch_size * 2
        Z = Z.clone()
        Z[is_global] = centers
        return Z, not_global

    def pred_noise_from_energy(self, energy, Z):
        dy = grad(
            [energy.sum()],  
            [Z],
            create_graph=self.training,
            retain_graph=self.training,
        )[0]
        pred_noise = (-dy).view(-1, self.n_channel, 3).contiguous() # the direction of the gradients is where the energy drops the fastest. Noise adopts the opposite direction
        return pred_noise

    def get_edges(self, B, batch_id, segment_ids, Z, block_id):
        intra_edges, inter_edges, global_global_edges, global_normal_edges = construct_edges(
                    self.edge_constructor, B, batch_id, segment_ids, Z, block_id, complexity=2000**2)
        if self.global_message_passing:
            edges = torch.cat([intra_edges, inter_edges, global_global_edges, global_normal_edges], dim=1)
            edge_attr = torch.cat([
                torch.zeros_like(intra_edges[0]),
                torch.ones_like(inter_edges[0]),
                torch.ones_like(global_global_edges[0]) * 2,
                torch.ones_like(global_normal_edges[0]) * 3])
        else:
            edges = torch.cat([intra_edges, inter_edges], dim=1)
            edge_attr = torch.cat([torch.zeros_like(intra_edges[0]), torch.ones_like(inter_edges[0])])
        edge_attr = self.edge_embedding(edge_attr)

        return edges, edge_attr
    
    def inertia(self, X, mask, batch_id):
        # X: [Nu, 3], mask: [Nu], batch_id: [Nu]
        inner = (X ** 2).sum(dim=-1) # [Nu]
        inner = inner[...,None,None] * torch.eye(3).to(X)[None,...]  # [Nu,3,3]
        outer = X.unsqueeze(-2) * X.unsqueeze(-1)  # [Nu,3,3]
        inertia = (inner - outer) * mask[...,None,None] # [Nu,3,3]
        return 0.1 * scatter_sum(inertia, batch_id, dim=0)  # [B,3,3]

    def forward(self, Z, B, A, atom_positions, block_lengths, lengths, segment_ids, label, return_noise=True, return_loss=True) -> ReturnValue:
        # batch_id and block_id
        with torch.no_grad():

            batch_id = torch.zeros_like(segment_ids)  # [Nb]
            batch_id[torch.cumsum(lengths, dim=0)[:-1]] = 1
            batch_id.cumsum_(dim=0)  # [Nb], item idx in the batch

            block_id = torch.zeros_like(A) # [Nu]
            block_id[torch.cumsum(block_lengths, dim=0)[:-1]] = 1
            block_id.cumsum_(dim=0)  # [Nu], block (residue) id of each unit (atom)

            if self.atom_level:  # this is for ablation
                # transform blocks to single units
                batch_id = batch_id[block_id]  # [Nu]
                segment_ids = segment_ids[block_id]  # [Nu]
                B = B[block_id]  # [Nu]
                block_id = torch.arange(0, len(block_id), device=block_id.device)  #[Nu]
            elif self.hierarchical:
                # transform blocks to single units
                bottom_batch_id = batch_id[block_id]  # [Nu]
                bottom_B = B[block_id]  # [Nu]
                bottom_segment_ids = segment_ids[block_id]  # [Nu]
                bottom_block_id = torch.arange(0, len(block_id), device=block_id.device)  #[Nu]

            batch_size = lengths.shape[0]
            # select receptor
            receptor_segment = self.choose_receptor(batch_size, batch_id.device)
            # perturbation
            assert Z.shape[1] == 1, "n_channel must be 1"
            Z = Z.squeeze() # [Nu, n_channel, 3] -> [Nu, 3], n_channel == 1
            Z_perturbed, hat_w, hat_t, eps, sidx, tidx, atom_noise, perturb_mask, perturb_block_mask = self.perturb(Z, B, block_id, batch_id, bottom_batch_id, batch_size, segment_ids, receptor_segment)
            Z_perturbed, not_global = self.update_global_block(Z_perturbed, B, block_id)
            Z_perturbed = Z_perturbed.unsqueeze(1)  # [Nu, 1, 3]
            # FIXME: update global atom block A == VOCAB.get_atom_global_idx())

        Z_perturbed.requires_grad_(True)

        # embedding
        if self.hierarchical:
            bottom_H_0 = self.block_embedding.atom_embedding(A) #  + self.block_embedding.position_embedding(atom_positions) # FIXME: ablation
            top_H_0 = 0 if self.block_embedding.no_block_embedding else self.block_embedding.block_embedding(B)
        else:
            H_0 = self.block_embedding(B, A, atom_positions, block_id)

        # encoding
        if self.hierarchical:
            if self.denoising:
                # bottom level message passing
                edges, edge_attr = self.get_edges(bottom_B, bottom_batch_id, bottom_segment_ids, Z_perturbed, bottom_block_id)
<<<<<<< HEAD
                _, bottom_block_repr, _, _, trans_noise, rot_noise, pred_noise = self.encoder(bottom_H_0, Z_perturbed, bottom_block_id, bottom_batch_id, perturb_mask, edges, edge_attr)
=======
                _, bottom_block_repr, _, _, pred_noise = self.encoder(bottom_H_0, Z_perturbed, bottom_block_id, bottom_batch_id, edges, edge_attr)
                
>>>>>>> 27c93f75
                #top level 
                top_Z = scatter_mean(Z_perturbed, block_id, dim=0)  # [Nb, n_channel, 3]
                top_block_id = torch.arange(0, len(batch_id), device=batch_id.device)
                edges, edge_attr = self.get_edges(B, batch_id, segment_ids, top_Z, top_block_id)
                top_H_0 = top_H_0 + scatter_mean(bottom_block_repr, block_id, dim=0)
<<<<<<< HEAD
                _, block_repr, graph_repr, _, trans_noise_top, rot_noise_top, pred_noise_top = self.top_encoder(top_H_0, top_Z, top_block_id, batch_id, perturb_block_mask, edges, edge_attr)
=======
                _, block_repr, graph_repr, _, pred_noise_top = self.top_encoder(top_H_0, top_Z, top_block_id, batch_id, edges, edge_attr)
>>>>>>> 27c93f75
                bottom_block_repr = torch.concat([bottom_block_repr, block_repr[block_id]], dim=-1) # bottom_block_repr and block_repr may have different dim size for dim=1
            else:
                # bottom level message passing
                edges, edge_attr = self.get_edges(bottom_B, bottom_batch_id, bottom_segment_ids, Z_perturbed, bottom_block_id)
<<<<<<< HEAD
                _, bottom_block_repr, _, _ = self.encoder(bottom_H_0, Z_perturbed, bottom_block_id, bottom_batch_id, perturb_mask, edges, edge_attr)
                
                #top level 
=======
                _, bottom_block_repr, _, _ = self.encoder(bottom_H_0, Z_perturbed, bottom_block_id, bottom_batch_id, edges, edge_attr)

                # top level message passing
>>>>>>> 27c93f75
                top_Z = scatter_mean(Z_perturbed, block_id, dim=0)  # [Nb, n_channel, 3]
                top_block_id = torch.arange(0, len(batch_id), device=batch_id.device)
                edges, edge_attr = self.get_edges(B, batch_id, segment_ids, top_Z, top_block_id)
                top_H_0 = top_H_0 + scatter_mean(bottom_block_repr, block_id, dim=0)
                _, block_repr, graph_repr, _ = self.top_encoder(top_H_0, top_Z, top_block_id, batch_id, edges, edge_attr)
<<<<<<< HEAD
                bottom_block_repr = torch.concat([bottom_block_repr, block_repr[block_id]], dim=-1) # bottom_block_repr and block_repr may have different dim size for dim=1
        else:
            edges, edge_attr = self.get_edges(B, batch_id, segment_ids, Z_perturbed, block_id)
            if self.denoising:
                _, block_repr, graph_repr, _, trans_noise, rot_noise, pred_noise = self.encoder(H_0, Z_perturbed, block_id, perturb_mask, batch_id, edges, edge_attr)
            else:
                _, block_repr, graph_repr, _ = self.encoder(H_0, Z_perturbed, block_id, batch_id, perturb_mask, edges, edge_attr)
=======
                bottom_block_repr = torch.concat([bottom_block_repr, block_repr[block_id]], dim=-1)
        else:
            edges, edge_attr = self.get_edges(B, batch_id, segment_ids, Z_perturbed, block_id)
            if self.denoising:
                bottom_block_repr, block_repr, graph_repr, pred_Z, pred_noise = self.encoder(H_0, Z_perturbed, block_id, batch_id, edges, edge_attr)
            else:
                bottom_block_repr, block_repr, graph_repr, pred_Z = self.encoder(H_0, Z_perturbed, block_id, batch_id, edges, edge_attr)
>>>>>>> 27c93f75

        # predict energy
        pred_energy = scatter_sum(self.energy_ffn(block_repr).squeeze(-1), batch_id)

        if return_noise or return_loss:
            # f = torch.autograd.grad(pred_energy.sum(), Z_perturbed, create_graph=True, retain_graph=True)[0] # [Nu, 1, 3]
            # f = f.squeeze() # [Nu, 3]
            # Z_perturbed = Z_perturbed.squeeze()  # [Nu, 3]
            # # Translation force
            # t = scatter_mean(f[perturb_mask], bottom_batch_id[perturb_mask], dim=0) # [B,3]
            # # Rotation force using Euler's Rotation Equation
            # center = Z[(B[block_id] == self.global_block_id) & perturb_mask]  # [bs]
            # Z_perturbed = Z_perturbed - center[batch_id][block_id] # set rotation center to zero
            # G = torch.cross(Z_perturbed, f, dim=-1)  # [Nu,3]
            # G = scatter_sum((G * perturb_mask[...,None]), bottom_batch_id, dim=0)  # [B,3] angular momentum
            # I = self.inertia(Z_perturbed, perturb_mask, bottom_batch_id) # [B,3,3] inertia matrix
            # w = torch.linalg.solve(I.detach(), G)  # angular velocity
            # score = torch.tensor([self.score[i][j] for i,j in zip(sidx, tidx)]).float().cuda()
            # wloss = self.mse_loss(w, hat_w * score.unsqueeze(-1))
            # tloss = self.mse_loss(t * eps, -hat_t / eps)
            # atom_loss = torch.tensor(0.0)
            # rotation_base = ((hat_w * score.unsqueeze(-1))**2).mean()
            # translation_base = ((-hat_t / eps)**2).mean()
            # noise_loss = wloss + tloss
            # # Score matching loss

            noise_loss = torch.tensor(0.0).cuda()

            # Atom denoising loss
            if self.atom_noise:
                pred_noise = torch.clamp(pred_noise, min=-1, max=1)  # [Nu, 3]
                if self.hierarchical:
                    pred_noise_top = torch.clamp(pred_noise_top, min=-1, max=1)  # [Nb, 3]
                    top_atom_noise = scatter_mean(atom_noise, block_id, dim=0)  # [Nb, 3]
                
                atom_loss = F.mse_loss(pred_noise[perturb_mask], atom_noise[perturb_mask], reduction='none')  # [Nperturb, 3]
                atom_loss = atom_loss.sum(dim=-1)  # [Nperturb]
                atom_loss = scatter_mean(atom_loss, batch_id[block_id][perturb_mask])  # [batch_size] # FIXME: used to be scatter_sum
                atom_loss = 0.5 * atom_loss.mean()  # [1]
                if self.hierarchical:
                    atom_loss_top = F.mse_loss(pred_noise_top[perturb_block_mask], top_atom_noise[perturb_block_mask], reduction='none')
                    atom_loss_top = atom_loss_top.sum(dim=-1)  # [Nperturb]
                    atom_loss_top = scatter_mean(atom_loss_top, batch_id[perturb_block_mask])  # [batch_size] # FIXME: used to be scatter_sum
                    atom_loss += 0.5 * atom_loss_top.mean()
                noise_loss += atom_loss
            else:
                atom_loss = torch.tensor(0.0)

            # Global translation loss
            if self.translation_noise:
                tloss = self.mse_loss(trans_noise * eps, -hat_t / eps)
                tloss_top = self.mse_loss(trans_noise_top * eps, -hat_t / eps) if self.hierarchical else torch.tensor(0.0).cuda()
                tloss += tloss_top
                translation_base = ((hat_t / eps)**2).mean() * (2 if self.hierarchical else 1)
                noise_loss += tloss
            else:
                tloss = torch.tensor(0.0)
                translation_base = torch.tensor(0.0)

            # Global rotation loss
            if self.rotation_noise:
                score = torch.tensor([self.score[i][j] for i,j in zip(sidx, tidx)]).float().cuda()
                wloss = self.mse_loss(rot_noise, hat_w * score.unsqueeze(-1))
                wloss_top = self.mse_loss(rot_noise_top, hat_w * score.unsqueeze(-1)) if self.hierarchical else torch.tensor(0.0).cuda()
                wloss += wloss_top
                rotation_base = ((hat_w * score.unsqueeze(-1))**2).mean() * (2 if self.hierarchical else 1)
                noise_loss += wloss
            else:
                wloss = torch.tensor(0.0)
                rotation_base = torch.tensor(0.0)
            
            loss = noise_loss
            align_loss, noise_level_loss = 0, 0
        else:
            noise_loss, align_loss, noise_level_loss, loss = None, None, None, None
            tloss, wloss = None, None
        
        return ReturnValue(
            # denoising variables
            energy=pred_energy,
            noise=None,
            noise_level=0,
            # noise_level=torch.argmax(pred_noise_level, dim=-1),

            # representations
            unit_repr=bottom_block_repr,
            block_repr=block_repr,
            graph_repr=graph_repr,

            # batch information
            batch_id=batch_id,
            block_id=block_id,

            # loss
            loss=loss,
            noise_loss=noise_loss,
            noise_level_loss=noise_level_loss,
            align_loss=align_loss,
            atom_loss=atom_loss,
            rotation_loss=wloss,
            translation_loss=tloss,
            translation_base=translation_base,
            rotation_base=rotation_base,
        )<|MERGE_RESOLUTION|>--- conflicted
+++ resolved
@@ -386,57 +386,32 @@
             if self.denoising:
                 # bottom level message passing
                 edges, edge_attr = self.get_edges(bottom_B, bottom_batch_id, bottom_segment_ids, Z_perturbed, bottom_block_id)
-<<<<<<< HEAD
                 _, bottom_block_repr, _, _, trans_noise, rot_noise, pred_noise = self.encoder(bottom_H_0, Z_perturbed, bottom_block_id, bottom_batch_id, perturb_mask, edges, edge_attr)
-=======
-                _, bottom_block_repr, _, _, pred_noise = self.encoder(bottom_H_0, Z_perturbed, bottom_block_id, bottom_batch_id, edges, edge_attr)
-                
->>>>>>> 27c93f75
                 #top level 
                 top_Z = scatter_mean(Z_perturbed, block_id, dim=0)  # [Nb, n_channel, 3]
                 top_block_id = torch.arange(0, len(batch_id), device=batch_id.device)
                 edges, edge_attr = self.get_edges(B, batch_id, segment_ids, top_Z, top_block_id)
                 top_H_0 = top_H_0 + scatter_mean(bottom_block_repr, block_id, dim=0)
-<<<<<<< HEAD
                 _, block_repr, graph_repr, _, trans_noise_top, rot_noise_top, pred_noise_top = self.top_encoder(top_H_0, top_Z, top_block_id, batch_id, perturb_block_mask, edges, edge_attr)
-=======
-                _, block_repr, graph_repr, _, pred_noise_top = self.top_encoder(top_H_0, top_Z, top_block_id, batch_id, edges, edge_attr)
->>>>>>> 27c93f75
                 bottom_block_repr = torch.concat([bottom_block_repr, block_repr[block_id]], dim=-1) # bottom_block_repr and block_repr may have different dim size for dim=1
             else:
                 # bottom level message passing
                 edges, edge_attr = self.get_edges(bottom_B, bottom_batch_id, bottom_segment_ids, Z_perturbed, bottom_block_id)
-<<<<<<< HEAD
                 _, bottom_block_repr, _, _ = self.encoder(bottom_H_0, Z_perturbed, bottom_block_id, bottom_batch_id, perturb_mask, edges, edge_attr)
                 
                 #top level 
-=======
-                _, bottom_block_repr, _, _ = self.encoder(bottom_H_0, Z_perturbed, bottom_block_id, bottom_batch_id, edges, edge_attr)
-
-                # top level message passing
->>>>>>> 27c93f75
                 top_Z = scatter_mean(Z_perturbed, block_id, dim=0)  # [Nb, n_channel, 3]
                 top_block_id = torch.arange(0, len(batch_id), device=batch_id.device)
                 edges, edge_attr = self.get_edges(B, batch_id, segment_ids, top_Z, top_block_id)
                 top_H_0 = top_H_0 + scatter_mean(bottom_block_repr, block_id, dim=0)
                 _, block_repr, graph_repr, _ = self.top_encoder(top_H_0, top_Z, top_block_id, batch_id, edges, edge_attr)
-<<<<<<< HEAD
                 bottom_block_repr = torch.concat([bottom_block_repr, block_repr[block_id]], dim=-1) # bottom_block_repr and block_repr may have different dim size for dim=1
         else:
             edges, edge_attr = self.get_edges(B, batch_id, segment_ids, Z_perturbed, block_id)
             if self.denoising:
-                _, block_repr, graph_repr, _, trans_noise, rot_noise, pred_noise = self.encoder(H_0, Z_perturbed, block_id, perturb_mask, batch_id, edges, edge_attr)
+                bottom_block_repr, block_repr, graph_repr, _, trans_noise, rot_noise, pred_noise = self.encoder(H_0, Z_perturbed, block_id, perturb_mask, batch_id, edges, edge_attr)
             else:
-                _, block_repr, graph_repr, _ = self.encoder(H_0, Z_perturbed, block_id, batch_id, perturb_mask, edges, edge_attr)
-=======
-                bottom_block_repr = torch.concat([bottom_block_repr, block_repr[block_id]], dim=-1)
-        else:
-            edges, edge_attr = self.get_edges(B, batch_id, segment_ids, Z_perturbed, block_id)
-            if self.denoising:
-                bottom_block_repr, block_repr, graph_repr, pred_Z, pred_noise = self.encoder(H_0, Z_perturbed, block_id, batch_id, edges, edge_attr)
-            else:
-                bottom_block_repr, block_repr, graph_repr, pred_Z = self.encoder(H_0, Z_perturbed, block_id, batch_id, edges, edge_attr)
->>>>>>> 27c93f75
+                bottom_block_repr, block_repr, graph_repr, _ = self.encoder(H_0, Z_perturbed, block_id, batch_id, perturb_mask, edges, edge_attr)
 
         # predict energy
         pred_energy = scatter_sum(self.energy_ffn(block_repr).squeeze(-1), batch_id)
