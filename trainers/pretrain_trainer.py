--- conflicted
+++ resolved
@@ -56,30 +56,6 @@
     ########## Override end ##########
 
     def share_step(self, batch, batch_idx, val=False):
-<<<<<<< HEAD
-        loss = self.model(
-            Z=batch['X'], B=batch['B'], A=batch['A'],
-            atom_positions=batch['atom_positions'],
-            block_lengths=batch['block_lengths'],
-            lengths=batch['lengths'],
-            segment_ids=batch['segment_ids'],
-            label=None,
-            return_loss=True)
-
-        log_type = 'Validation' if val else 'Train'
-
-        self.log(f'Loss/loss/{log_type}', loss.loss, batch_idx, val)
-        self.log(f'Loss/noise_loss/{log_type}', loss.noise_loss, batch_idx, val)
-        self.log(f'Loss/noise_level_loss/{log_type}', loss.noise_level_loss, batch_idx, val)
-        self.log(f'Loss/align_loss/{log_type}', loss.align_loss, batch_idx, val)
-
-        if not val:
-            lr = self.config.lr if self.scheduler is None else self.scheduler.get_last_lr()
-            lr = lr[0]
-            self.log('lr', lr, batch_idx, val)
-
-        return loss
-=======
         try:
             loss = self.model(
                 Z=batch['X'], B=batch['B'], A=batch['A'],
@@ -117,7 +93,6 @@
                 return None
             else:
                 raise e
->>>>>>> 27c93f75
 
     def _train_epoch(self, device, validation_freq=5000):
         self._before_train_epoch_start()
@@ -127,16 +102,10 @@
         metric_dict = defaultdict(list)
         for batch_idx, batch in t_iter:
             batch = self.to_device(batch, device)
-<<<<<<< HEAD
-            loss_obj = self.train_step(batch, self.global_step)
-            self.optimizer.zero_grad(set_to_none=True)
-            loss = loss_obj.loss
-=======
             loss = self.train_step(batch, self.global_step)
             if loss is None:
                 continue # Out of memory
             self.optimizer.zero_grad()
->>>>>>> 27c93f75
             loss.backward()
             metric_dict["loss"].append(loss.cpu().item())
             metric_dict["atom_loss"].append(loss_obj.atom_loss.cpu().item())
@@ -159,13 +128,8 @@
             self.global_step += 1
             if self.sched_freq == 'batch':
                 self.scheduler.step()
-<<<<<<< HEAD
-            
-            if batch_idx > 0 and batch_idx % validation_freq == 0:
-=======
             wandb.log({f'lr': self.optimizer.param_groups[-1]['lr']}, step=self.global_step)
             if batch_idx % validation_freq == 0 and batch_idx > 0:
->>>>>>> 27c93f75
                 print_log(f'validating ...') if self._is_main_proc() else 1
                 self._valid_epoch(device)
                 self._before_train_epoch_start()
